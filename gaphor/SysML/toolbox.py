"""The action definition for the SysML toolbox."""

from typing import Sequence, Tuple

from gaphas.item import SE

import gaphor.SysML.diagramitems as sysml_items
import gaphor.UML.diagramitems as uml_items
from gaphor import UML, diagram
from gaphor.core import gettext
from gaphor.diagram.diagramtoolbox import ToolboxDefinition, ToolDef
from gaphor.diagram.diagramtools import PlacementTool
from gaphor.SysML import sysml


def namespace_config(new_item):
    subject = new_item.subject
    diagram = new_item.canvas.diagram
    subject.package = diagram.namespace
    subject.name = f"New{type(subject).__name__}"


def initial_pseudostate_config(new_item):
    new_item.subject.kind = "initial"


def history_pseudostate_config(new_item):
    new_item.subject.kind = "shallowHistory"


def metaclass_config(new_item):
    namespace_config(new_item)
    new_item.subject.name = "Class"


# Actions: ((section (name, label, icon_name, shortcut)), ...)
sysml_toolbox_actions: ToolboxDefinition = (
    (
        gettext("General"),
        (
            ToolDef(
                "toolbox-pointer",
                gettext("Pointer"),
                "gaphor-pointer-symbolic",
                "Escape",
                item_factory=None,
            ),
            ToolDef(
                "toolbox-line",
                gettext("Line"),
                "gaphor-line-symbolic",
                "l",
                PlacementTool.new_item_factory(diagram.general.Line),
            ),
            ToolDef(
                "toolbox-box",
                gettext("Box"),
                "gaphor-box-symbolic",
                "b",
                PlacementTool.new_item_factory(diagram.general.Box),
                SE,
            ),
            ToolDef(
                "toolbox-ellipse",
                gettext("Ellipse"),
                "gaphor-ellipse-symbolic",
                "e",
                PlacementTool.new_item_factory(diagram.general.Ellipse),
                SE,
            ),
            ToolDef(
                "toolbox-comment",
                gettext("Comment"),
                "gaphor-comment-symbolic",
                "k",
                PlacementTool.new_item_factory(
                    diagram.general.CommentItem, UML.Comment
                ),
                handle_index=SE,
            ),
            ToolDef(
                "toolbox-comment-line",
                gettext("Comment line"),
                "gaphor-comment-line-symbolic",
                "<Shift>K",
                PlacementTool.new_item_factory(diagram.general.CommentLineItem),
            ),
        ),
    ),
    (
        gettext("Blocks"),
        (
            ToolDef(
                "toolbox-block",
                gettext("Block"),
                "gaphor-class-symbolic",
                "b",
                item_factory=PlacementTool.new_item_factory(
                    sysml_items.BlockItem, sysml.Block, config_func=namespace_config
                ),
                handle_index=SE,
            ),
            ToolDef(
                "toolbox-package",
                gettext("Package"),
                "gaphor-package-symbolic",
                "p",
                PlacementTool.new_item_factory(
                    uml_items.PackageItem, UML.Package, config_func=namespace_config,
                ),
                handle_index=SE,
            ),
            ToolDef(
                "toolbox-association",
                gettext("Association"),
                "gaphor-association-symbolic",
                "<Shift>A",
                PlacementTool.new_item_factory(uml_items.AssociationItem),
            ),
            ToolDef(
                "toolbox-generalization",
                gettext("Generalization"),
                "gaphor-generalization-symbolic",
                "<Shift>G",
                PlacementTool.new_item_factory(uml_items.GeneralizationItem),
            ),
        ),
    ),
    (
        gettext("Internal Blocks"),
        (
            ToolDef(
                "toolbox-block",
                gettext("Block"),
                "gaphor-class-symbolic",
                "b",
                item_factory=PlacementTool.new_item_factory(
                    sysml_items.BlockItem, sysml.Block, config_func=namespace_config
                ),
                handle_index=SE,
            ),
            ToolDef(
                "toolbox-package",
                gettext("Package"),
                "gaphor-package-symbolic",
                "p",
                PlacementTool.new_item_factory(
                    uml_items.PackageItem, UML.Package, config_func=namespace_config,
                ),
                handle_index=SE,
            ),
        ),
    ),
    (
        gettext("Requirements"),
        (
            ToolDef(
                "toolbox-requirement",
                gettext("Requirement"),
                "gaphor-class-symbolic",
                "r",
                item_factory=PlacementTool.new_item_factory(
                    sysml_items.RequirementItem,
                    sysml.Requirement,
                    config_func=namespace_config,
                ),
                handle_index=SE,
            ),
            ToolDef(
                "toolbox-satisfy-dependency",
                gettext("Satisfy"),
                "gaphor-dependency-symbolic",
                "<Shift>I",
                PlacementTool.new_item_factory(sysml_items.SatisfyItem),
            ),
            ToolDef(
                "toolbox-derive-reqt-dependency",
                gettext("Derive Reqt"),
                "gaphor-dependency-symbolic",
                "<Shift>D",
                PlacementTool.new_item_factory(sysml_items.DeriveReqtItem),
            ),
            ToolDef(
                "toolbox-trace-dependency",
                gettext("Trace"),
                "gaphor-dependency-symbolic",
                "<Shift>C",
                PlacementTool.new_item_factory(sysml_items.TraceItem),
            ),
            ToolDef(
                "toolbox-refine-dependency",
                gettext("Refine"),
                "gaphor-dependency-symbolic",
                "<Shift>N",
                PlacementTool.new_item_factory(sysml_items.RefineItem),
            ),
            ToolDef(
                "toolbox-verify-dependency",
                gettext("Verify"),
                "gaphor-dependency-symbolic",
                "<Shift>V",
                PlacementTool.new_item_factory(sysml_items.VerifyItem),
            ),
        ),
    ),
    (
        gettext("Actions"),
        (
            ToolDef(
                "toolbox-action",
                gettext("Action"),
                "gaphor-action-symbolic",
                "a",
                item_factory=PlacementTool.new_item_factory(
                    uml_items.ActionItem, UML.Action, config_func=namespace_config,
                ),
                handle_index=SE,
            ),
            ToolDef(
                "toolbox-initial-node",
                gettext("Initial node"),
                "gaphor-initial-node-symbolic",
                "j",
                item_factory=PlacementTool.new_item_factory(
                    uml_items.InitialNodeItem, UML.InitialNode
                ),
                handle_index=SE,
            ),
            ToolDef(
                "toolbox-activity-final-node",
                gettext("Activity final node"),
                "gaphor-activity-final-node-symbolic",
                "f",
                item_factory=PlacementTool.new_item_factory(
                    uml_items.ActivityFinalNodeItem, UML.ActivityFinalNode
                ),
                handle_index=SE,
            ),
            ToolDef(
                "toolbox-flow-final-node",
                gettext("Flow final node"),
                "gaphor-flow-final-node-symbolic",
                "w",
                item_factory=PlacementTool.new_item_factory(
                    uml_items.FlowFinalNodeItem, UML.FlowFinalNode
                ),
                handle_index=SE,
            ),
            ToolDef(
                "toolbox-decision-node",
                gettext("Decision/merge node"),
                "gaphor-decision-node-symbolic",
                "g",
                item_factory=PlacementTool.new_item_factory(
                    uml_items.DecisionNodeItem, UML.DecisionNode
                ),
                handle_index=SE,
            ),
            ToolDef(
                "toolbox-fork-node",
                gettext("Fork/join node"),
                "gaphor-fork-node-symbolic",
                "<Shift>R",
                item_factory=PlacementTool.new_item_factory(
                    uml_items.ForkNodeItem, UML.JoinNode
                ),
                handle_index=1,
            ),
            ToolDef(
                "toolbox-object-node",
                gettext("Object node"),
                "gaphor-object-node-symbolic",
                "<Shift>O",
                item_factory=PlacementTool.new_item_factory(
                    uml_items.ObjectNodeItem,
                    UML.ObjectNode,
                    config_func=namespace_config,
                ),
                handle_index=SE,
            ),
            ToolDef(
                "toolbox-partition",
                gettext("Partition"),
                "gaphor-partition-symbolic",
                "<Shift>P",
                item_factory=PlacementTool.new_item_factory(uml_items.PartitionItem),
                handle_index=SE,
            ),
            ToolDef(
                "toolbox-flow",
                gettext("Control/object flow"),
                "gaphor-control-flow-symbolic",
                "<Shift>F",
                item_factory=PlacementTool.new_item_factory(uml_items.FlowItem),
            ),
            ToolDef(
                "toolbox-send-signal-action",
                gettext("Send signal action"),
                "gaphor-send-signal-action-symbolic",
                None,
                item_factory=PlacementTool.new_item_factory(
                    uml_items.SendSignalActionItem,
                    UML.SendSignalAction,
                    config_func=namespace_config,
                ),
                handle_index=SE,
            ),
            ToolDef(
                "toolbox-accept-event-action",
                gettext("Accept event action"),
                "gaphor-accept-event-action-symbolic",
                None,
                item_factory=PlacementTool.new_item_factory(
                    uml_items.AcceptEventActionItem,
                    UML.AcceptEventAction,
                    config_func=namespace_config,
                ),
                handle_index=SE,
            ),
        ),
    ),
    (
        gettext("States"),
        (
            ToolDef(
                "toolbox-state",
                gettext("State"),
                "gaphor-state-symbolic",
                "s",
                item_factory=PlacementTool.new_item_factory(
                    uml_items.StateItem, UML.State, config_func=namespace_config
                ),
                handle_index=SE,
            ),
            ToolDef(
                "toolbox-initial-pseudostate",
                gettext("Initial Pseudostate"),
                "gaphor-initial-pseudostate-symbolic",
                "<Shift>S",
                item_factory=PlacementTool.new_item_factory(
<<<<<<< HEAD
                    uml_items.InitialPseudostateItem,
=======
                    diagramitems.PseudostateItem,
>>>>>>> fef46a0a
                    UML.Pseudostate,
                    initial_pseudostate_config,
                ),
                handle_index=SE,
            ),
            ToolDef(
                "toolbox-final-state",
                gettext("Final State"),
                "gaphor-final-state-symbolic",
                "x",
                item_factory=PlacementTool.new_item_factory(
                    uml_items.FinalStateItem, UML.FinalState
                ),
                handle_index=SE,
            ),
            ToolDef(
                "toolbox-history-pseudostate",
                gettext("History Pseudostate"),
                "gaphor-pseudostate-symbolic",
                "q",
                item_factory=PlacementTool.new_item_factory(
<<<<<<< HEAD
                    uml_items.HistoryPseudostateItem,
=======
                    diagramitems.PseudostateItem,
>>>>>>> fef46a0a
                    UML.Pseudostate,
                    history_pseudostate_config,
                ),
                handle_index=SE,
            ),
            ToolDef(
                "toolbox-transition",
                gettext("Transition"),
                "gaphor-transition-symbolic",
                "<Shift>T",
                item_factory=PlacementTool.new_item_factory(uml_items.TransitionItem),
            ),
        ),
    ),
    (
        gettext("Use Cases"),
        (
            ToolDef(
                "toolbox-use-case",
                gettext("Use case"),
                "gaphor-use-case-symbolic",
                "u",
                item_factory=PlacementTool.new_item_factory(
                    uml_items.UseCaseItem, UML.UseCase, config_func=namespace_config,
                ),
                handle_index=SE,
            ),
            ToolDef(
                "toolbox-actor",
                gettext("Actor"),
                "gaphor-actor-symbolic",
                "t",
                item_factory=PlacementTool.new_item_factory(
                    uml_items.ActorItem, UML.Actor, config_func=namespace_config,
                ),
                handle_index=SE,
            ),
            ToolDef(
                "toolbox-use-case-association",
                gettext("Association"),
                "gaphor-association-symbolic",
                "<Shift>B",
                item_factory=PlacementTool.new_item_factory(uml_items.AssociationItem),
            ),
            ToolDef(
                "toolbox-include",
                gettext("Include"),
                "gaphor-include-symbolic",
                "<Shift>U",
                item_factory=PlacementTool.new_item_factory(uml_items.IncludeItem),
            ),
            ToolDef(
                "toolbox-extend",
                gettext("Extend"),
                "gaphor-extend-symbolic",
                "<Shift>X",
                item_factory=PlacementTool.new_item_factory(uml_items.ExtendItem),
            ),
        ),
    ),
)<|MERGE_RESOLUTION|>--- conflicted
+++ resolved
@@ -338,11 +338,7 @@
                 "gaphor-initial-pseudostate-symbolic",
                 "<Shift>S",
                 item_factory=PlacementTool.new_item_factory(
-<<<<<<< HEAD
-                    uml_items.InitialPseudostateItem,
-=======
-                    diagramitems.PseudostateItem,
->>>>>>> fef46a0a
+                    uml_items.PseudostateItem,
                     UML.Pseudostate,
                     initial_pseudostate_config,
                 ),
@@ -364,11 +360,7 @@
                 "gaphor-pseudostate-symbolic",
                 "q",
                 item_factory=PlacementTool.new_item_factory(
-<<<<<<< HEAD
-                    uml_items.HistoryPseudostateItem,
-=======
-                    diagramitems.PseudostateItem,
->>>>>>> fef46a0a
+                    uml_items.PseudostateItem,
                     UML.Pseudostate,
                     history_pseudostate_config,
                 ),
