"""
This is the TreeView that is most common (for example: it is used
in Rational Rose). This is a tree based on namespace relationships. As
a result only classifiers are shown here.
"""

from __future__ import annotations

import logging
from typing import TYPE_CHECKING, Optional

from gi.repository import Gdk, Gio, GLib, GObject, Gtk

from gaphor import UML
from gaphor.core import action, event_handler, gettext, transactional
from gaphor.ui.abc import UIComponent
from gaphor.ui.actiongroup import create_action_group
from gaphor.ui.event import DiagramOpened
from gaphor.ui.iconname import get_icon_name
from gaphor.UML.event import (
    AttributeUpdated,
    DerivedSet,
    ElementCreated,
    ElementDeleted,
    ModelFlushed,
    ModelReady,
)

if TYPE_CHECKING:
    from gaphor.UML.elementfactory import ElementFactory
    from gaphor.services.eventmanager import EventManager

# The following items will be shown in the treeview, although they
# are UML.Namespace elements.
_default_filter_list = (
    UML.Class,
    UML.Interface,
    UML.Package,
    UML.Component,
    UML.Device,
    UML.Node,
    UML.Artifact,
    UML.Interaction,
    UML.UseCase,
    UML.Actor,
    UML.Diagram,
    UML.Profile,
    UML.Stereotype,
    UML.Property,
    UML.Operation,
)


log = logging.getLogger(__name__)


class NamespaceView(Gtk.TreeView):

    TARGET_STRING = 0
    TARGET_ELEMENT_ID = 1
    DND_TARGETS = [
        Gtk.TargetEntry.new("STRING", 0, TARGET_STRING),
        Gtk.TargetEntry.new("text/plain", 0, TARGET_STRING),
        Gtk.TargetEntry.new("gaphor/element-id", 0, TARGET_ELEMENT_ID),
    ]

    def __init__(self, model: Gtk.TreeModel, element_factory: ElementFactory):
        GObject.GObject.__init__(self)
        self.set_model(model)
        self.element_factory = element_factory

        self.set_property("headers-visible", False)
        self.set_property("search-column", 0)

        selection = self.get_selection()
        selection.set_mode(Gtk.SelectionMode.BROWSE)
        column = Gtk.TreeViewColumn.new()
        # First cell in the column is for an image...
        cell = Gtk.CellRendererPixbuf()
        column.pack_start(cell, 0)
        column.set_cell_data_func(cell, self._set_pixbuf, None)

        # Second cell if for the name of the object...
        cell = Gtk.CellRendererText()
        # cell.set_property ('editable', 1)
        cell.connect("edited", self._text_edited)
        column.pack_start(cell, 0)
        column.set_cell_data_func(cell, self._set_text, None)

        self.append_column(column)

        # drag
        self.drag_source_set(
            Gdk.ModifierType.BUTTON1_MASK | Gdk.ModifierType.BUTTON3_MASK,
            NamespaceView.DND_TARGETS,
            Gdk.DragAction.COPY | Gdk.DragAction.MOVE,
        )
        self.connect("drag-begin", NamespaceView.on_drag_begin)
        self.connect("drag-data-get", NamespaceView.on_drag_data_get)
        self.connect("drag-data-delete", NamespaceView.on_drag_data_delete)

        # drop
        self.drag_dest_set(
            Gtk.DestDefaults.ALL, [NamespaceView.DND_TARGETS[-1]], Gdk.DragAction.MOVE
        )
        self.connect("drag-motion", NamespaceView.on_drag_motion)
        self.connect("drag-data-received", NamespaceView.on_drag_data_received)

    def get_selected_element(self):
        selection = self.get_selection()
        model, iter = selection.get_selected()
        if not iter:
            return
        return model.get_value(iter, 0)

    def expand_root_nodes(self):
        self.expand_row(path=Gtk.TreePath.new_first(), open_all=False)

    def _set_pixbuf(self, column, cell, model, iter, data):
        element = model.get_value(iter, 0)

        icon_name = get_icon_name(element)

        if icon_name:
            cell.set_property("icon-name", icon_name)

    def _set_text(self, column, cell, model, iter, data):
        """
        Set font and of model elements in tree view.
        """
        element = model.get_value(iter, 0)
        text = element and (element.name or "").replace("\n", " ") or "&lt;None&gt;"

        if isinstance(element, UML.Diagram):
            text = f"<b>{text}</b>"
        elif (
            isinstance(element, UML.Classifier) or isinstance(element, UML.Operation)
        ) and element.isAbstract:
            text = f"<i>{text}</i>"

        cell.set_property("markup", text)

    @transactional
    def _text_edited(self, cell, path_str, new_text):
        """
        The text has been edited. This method updates the data object.
        Note that 'path_str' is a string where the fields are separated by
        colons ':', like this: '0:1:1'. We first turn them into a tuple.
        """
        try:
            model = self.get_property("model")
            iter = model.get_iter_from_string(path_str)
            element = model.get_value(iter, 0)
            element.name = new_text
        except Exception:
            log.error(f'Could not create path from string "{path_str}"')

    def on_drag_begin(self, context):
        return True

    def on_drag_data_get(self, context, selection_data, info, time):
        """
        Get the data to be dropped by on_drag_data_received().
        We send the id of the dragged element.
        """
        selection = self.get_selection()
        model, iter = selection.get_selected()
        if iter:
            element = model.get_value(iter, 0)
            if info == NamespaceView.TARGET_ELEMENT_ID:
                selection_data.set(
                    selection_data.get_target(), 8, str(element.id).encode()
                )
            else:
                selection_data.set(
                    selection_data.get_target(), 8, str(element.name).encode()
                )
        return True

    def on_drag_data_delete(self, context):
        """
        Delete data from original site, when `ACTION_MOVE` is used.
        """
        self.emit_stop_by_name("drag-data-delete")

    # Drop
    def on_drag_motion(self, context, x, y, time):
        path_pos_or_none = self.get_dest_row_at_pos(x, y)
        if path_pos_or_none:
            self.set_drag_dest_row(*path_pos_or_none)
        else:
            self.set_drag_dest_row(
                Gtk.TreePath.new_from_indices([len(self.get_model()) - 1]),
                Gtk.TreeViewDropPosition.AFTER,
            )
        return True

    @transactional
    def on_drag_data_received(self, context, x, y, selection, info, time):
        """
        Drop the data send by on_drag_data_get().
        """
        self.stop_emission_by_name("drag-data-received")
        if info == NamespaceView.TARGET_ELEMENT_ID:
            element_id = selection.get_data().decode()
            drop_info = self.get_dest_row_at_pos(x, y)
        else:
            drop_info = None

        if drop_info:
            model = self.get_model()
            element = self.element_factory.lookup(element_id)
            assert isinstance(
                element, (UML.Diagram, UML.Package, UML.Type)
            ), f"Element with id {element_id} is not part of the model"
            path, position = drop_info
            iter = model.get_iter(path)
            dest_element = model.get_value(iter, 0)
            assert dest_element
            # Add the item to the parent if it is dropped on the same level,
            # else add it to the item.
            if position in (
                Gtk.TreeViewDropPosition.BEFORE,
                Gtk.TreeViewDropPosition.AFTER,
            ):
                parent_iter = model.iter_parent(iter)
                if parent_iter is None:
                    dest_element = None
                else:
                    dest_element = model.get_value(parent_iter, 0)

            try:
                # Check if element is part of the namespace of dest_element:
                ns = dest_element
                while ns:
                    if ns is element:
                        raise AttributeError
                    ns = ns.namespace

                # Set package. This only works for classifiers, packages and
                # diagrams. Properties and operations should not be moved.
                if dest_element is None:
                    del element.package
                else:
                    element.package = dest_element

            except AttributeError as e:
                log.info(f"Unable to drop data {e}")
                context.finish(False, False, time)
            else:
                context.finish(True, True, time)
                # Finally let's try to select the element again.
                # iter = self.iter_for_element(element)
                # if iter:
                #     self.expand_row(
                #         path=Gtk.TreePath.new_from_indices(path[:-1]), open_all=False
                #     )
                # selection = self.get_selection()
                # selection.select_path(path)


class Namespace(UIComponent):

    title = gettext("Namespace")

    def __init__(self, event_manager: EventManager, element_factory: ElementFactory):
        self.event_manager = event_manager
        self.element_factory = element_factory
        self._namespace: Optional[NamespaceView] = None
        self.model = Gtk.TreeStore.new([object])
        self.toplevel_types = _default_filter_list

    def init(self):
        # Event handler registration is in a separate function,
        # since putting it in with widget construction will cause
        # unit tests to fail, on macOS at least.
        em = self.event_manager
        em.subscribe(self._on_element_create)
        em.subscribe(self._on_element_delete)
        em.subscribe(self._on_model_ready)
        em.subscribe(self._on_flush_factory)
        em.subscribe(self._on_association_set)
        em.subscribe(self._on_attribute_change)

    def open(self):
        self.init()
        return self.construct()

    def close(self):
        if self._namespace:
            self._namespace.destroy()
            self._namespace = None

        em = self.event_manager
        em.unsubscribe(self._on_element_create)
        em.unsubscribe(self._on_element_delete)
        em.unsubscribe(self._on_model_ready)
        em.unsubscribe(self._on_flush_factory)
        em.unsubscribe(self._on_association_set)
        em.unsubscribe(self._on_attribute_change)

    def construct(self):
        sorted_model = Gtk.TreeModelSort(model=self.model)

        def sort_func(model, iter_a, iter_b, userdata):
            a = (model.get_value(iter_a, 0).name or "").lower()
            b = (model.get_value(iter_b, 0).name or "").lower()
            if a == b:
                return 0
            if a > b:
                return 1
            return -1

        def search_func(model, column, key, rowiter):
            # Note that this function returns `False` for a match!
            assert column == 0
            row = model[rowiter]
            matched = False

            # Search in child rows.  If any element in the underlaying
            # tree matches, it will expand.
            for inner in row.iterchildren():
                if not search_func(model, column, key, inner.iter):
                    view.expand_to_path(row.path)
                    matched = True

            element = list(row)[column]
            if element.name and key.lower() in element.name.lower():
                matched = True
            elif not matched:
                view.collapse_row(row.path)

            return not matched  # False means match found!

        sorted_model.set_sort_func(0, sort_func, None)
        sorted_model.set_sort_column_id(0, Gtk.SortType.ASCENDING)

        view = NamespaceView(sorted_model, self.element_factory)
        view.set_search_equal_func(search_func)

        scrolled_window = Gtk.ScrolledWindow()
        scrolled_window.set_policy(Gtk.PolicyType.AUTOMATIC, Gtk.PolicyType.AUTOMATIC)
        scrolled_window.set_shadow_type(Gtk.ShadowType.IN)
        scrolled_window.set_placement(Gtk.CornerType.TOP_RIGHT)
        scrolled_window.add(view)
        scrolled_window.show()
        view.show()

        scrolled_window.insert_action_group(
            "tree-view", create_action_group(self, "tree-view")[0]
        )
        view.connect_after("event-after", self._on_view_event)
        view.connect("row-activated", self._on_view_row_activated)
        view.connect_after("cursor-changed", self._on_view_cursor_changed)
        view.connect("destroy", self._on_view_destroyed)
        self._namespace = view
        self._on_model_ready()

        return scrolled_window

    def namespace_popup_model(self):
        assert self._namespace
        model = Gio.Menu.new()

        part = Gio.Menu.new()
        part.append(gettext("_Open"), "tree-view.open")
        part.append(gettext("_Rename"), "tree-view.rename")
        model.append_section(None, part)

        part = Gio.Menu.new()
        part.append(gettext("New _Diagram"), "tree-view.create-diagram")
        part.append(gettext("New _Package"), "tree-view.create-package")
        model.append_section(None, part)

        part = Gio.Menu.new()
        part.append(gettext("De_lete"), "tree-view.delete")
        model.append_section(None, part)

        element = self._namespace.get_selected_element()

        part = Gio.Menu.new()
        for presentation in element.presentation:
            diagram = presentation.canvas.diagram
            menu_item = Gio.MenuItem.new(
<<<<<<< HEAD
                _('Show in "{diagram}"').format(diagram=diagram.name),
                "tree-view.show-in-diagram",
=======
                gettext(f'Show in "{diagram.name}"'), "tree-view.show-in-diagram"
>>>>>>> 7940f987
            )
            menu_item.set_attribute_value("target", GLib.Variant.new_string(diagram.id))
            part.append_item(menu_item)

            # Play it safe with an (arbitrary) upper bound
            if part.get_n_items() > 29:
                break

        if part.get_n_items() > 0:
            model.append_section(None, part)
        return model

    def iter_for_element(self, element, old_namespace=0):
        """Get the Gtk.TreeIter for an element in the Namespace.

        Args:
            element: The element contained in the in the Namespace.
            old_namespace: The old namespace containing the element, optional.

        Returns: Gtk.TreeIter object of the model (not the sorted one!)
        """

        # Using `0` as sentinel
        if old_namespace != 0:
            parent_iter = self.iter_for_element(old_namespace)
        elif element and element.namespace:
            parent_iter = self.iter_for_element(element.namespace)
        else:
            parent_iter = None

        child_iter = self.model.iter_children(parent_iter)
        while child_iter:
            if self.model.get_value(child_iter, 0) is element:
                return child_iter
            child_iter = self.model.iter_next(child_iter)
        return None

    def _visible(self, element):
        # Spacial case: Non-navigable properties
        return type(element) in self.toplevel_types and not (
            isinstance(element, UML.Property) and element.namespace is None
        )

    @event_handler(ModelReady)
    def _on_model_ready(self, event=None):
        """
        Load a new model completely.
        """
        log.info("Rebuilding namespace model")

        def add(element, iter=None):
            if self._visible(element):
                child_iter = self.model.append(iter, [element])
                if isinstance(element, UML.Namespace):
                    for e in element.ownedMember:
                        # check if owned member is indeed within parent's namespace
                        # the check is important in case on Node classes
                        if element is e.namespace:
                            add(e, child_iter)

        self.model.clear()

        toplevel = self.element_factory.select(
            lambda e: isinstance(e, UML.NamedElement)
            and type(e) in self.toplevel_types
            and not e.namespace
        )

        for element in toplevel:
            add(element)

        # Expand all root elements:
        if self._namespace:  # None for testing
            self._namespace.expand_root_nodes()
            self._on_view_cursor_changed(self._namespace)

    @event_handler(ModelFlushed)
    def _on_flush_factory(self, event):
        self.model.clear()

    @event_handler(ElementCreated)
    def _on_element_create(self, event: ElementCreated):
        element = event.element
        if self._visible(element) and not self.iter_for_element(element):
            iter = self.iter_for_element(element.namespace)
            self.model.append(iter, [element])

    @event_handler(ElementDeleted)
    def _on_element_delete(self, event: ElementDeleted):
        element = event.element
        if type(element) in self.toplevel_types:
            iter = self.iter_for_element(element)
            # iter should be here, unless we try to delete an element who's
            # parent element is already deleted, so let's be lenient.
            if iter:
                self.model.remove(iter)

    @event_handler(DerivedSet)
    def _on_association_set(self, event: DerivedSet):

        element = event.element
        if event.property is UML.NamedElement.namespace:
            old_value, new_value = event.old_value, event.new_value

            old_iter = self.iter_for_element(element, old_namespace=old_value)
            if old_iter:
                self.model.remove(old_iter)

            if self._visible(element):
                new_iter = self.iter_for_element(new_value)
                # Should be either set (sub node) or unset (root node)
                if bool(new_iter) == bool(new_value):
                    self.model.append(new_iter, [element])

    @event_handler(AttributeUpdated)
    def _on_attribute_change(self, event: AttributeUpdated):
        """
        Element changed, update appropriate row.
        """
        element = event.element

        if (
            event.property is UML.Classifier.isAbstract
            or event.property is UML.BehavioralFeature.isAbstract
            or event.property is UML.NamedElement.name
        ):
            iter = self.iter_for_element(element)
            if iter:
                path = self.model.get_path(iter)
                self.model.row_changed(path, iter)

    def _on_view_event(self, view, event):
        """
        Show a popup menu if button3 was pressed on the TreeView.
        """
        # handle mouse button 3:"
        if event.type == Gdk.EventType.BUTTON_PRESS and event.button.button == 3:
            menu = Gtk.Menu.new_from_model(self.namespace_popup_model())
            menu.attach_to_widget(view, None)
            menu.popup_at_pointer(event)
        elif event.type == Gdk.EventType.KEY_PRESS and event.key.keyval == Gdk.KEY_F2:
            self.tree_view_rename_selected()

    def _on_view_row_activated(self, view, path, column):
        """
        Double click on an element in the tree view.
        """
        view.get_action_group("tree-view").lookup_action("open").activate()

    def _on_view_cursor_changed(self, view):
        """
        Another row is selected, toggle action sensitivity.
        """
        element = view.get_selected_element()
        action_group = view.get_action_group("tree-view")
        action_group.lookup_action("open").set_enabled(isinstance(element, UML.Diagram))
        action_group.lookup_action("create-diagram").set_enabled(
            isinstance(element, UML.Package)
            or (
                isinstance(element, UML.Namespace)
                and isinstance(element.namespace, UML.Package)
            )
        )
        action_group.lookup_action("create-package").set_enabled(
            isinstance(element, UML.Package)
        )
        action_group.lookup_action("delete").set_enabled(
            isinstance(element, UML.Diagram)
            or (isinstance(element, UML.Package) and not element.presentation)
        )

    def _on_view_destroyed(self, widget):
        self.close()

    def select_element(self, element):
        """Select an element from the Namespace view.

        The element is selected. After this an action may be executed,
        such as OpenModelElement, which will try to open the element (if it's
        a Diagram).
        """
        assert self._namespace

        model = self._namespace.get_model()
        child_iter = self.iter_for_element(element)
        ok, tree_iter = model.convert_child_iter_to_iter(child_iter)
        assert ok, "Could not convert model iterator to view"
        path = model.get_path(tree_iter)
        path_indices = path.get_indices()

        # Expand the parent row
        if len(path_indices) > 1:
            parent_path = Gtk.TreePath.new_from_indices(path_indices[:-1])
            self._namespace.expand_row(path=parent_path, open_all=False)

        selection = self._namespace.get_selection()
        selection.select_path(path)
        self._on_view_cursor_changed(self._namespace)

    @action(name="tree-view.open")
    def tree_view_open_selected(self):
        assert self._namespace
        element = self._namespace.get_selected_element()
        # TODO: Candidate for adapter?
        if isinstance(element, UML.Diagram):
            self.event_manager.handle(DiagramOpened(element))
        else:
            log.debug(f"No action defined for element {type(element).__name__}")

    @action(name="tree-view.show-in-diagram")
    def tree_view_show_in_diagram(self, diagam_id: str):
        element = self.element_factory.lookup(diagam_id)
        self.event_manager.handle(DiagramOpened(element))

    @action(name="tree-view.rename", shortcut="F2")
    def tree_view_rename_selected(self):
        assert self._namespace
        view = self._namespace
        element = view.get_selected_element()
        if element is not None:
            selection = view.get_selection()
            model, iter = selection.get_selected()
            path = model.get_path(iter)
            column = view.get_column(0)
            cell = column.get_cells()[1]
            cell.set_property("editable", 1)
            cell.set_property("text", element.name)
            view.set_cursor(path, column, True)
            cell.set_property("editable", 0)

    @action(name="tree-view.create-diagram")
    @transactional
    def tree_view_create_diagram(self):
        assert self._namespace
        element = self._namespace.get_selected_element()
        while not isinstance(element, UML.Package):
            element = element.namespace
        diagram = self.element_factory.create(UML.Diagram)
        diagram.package = element

        if element:
            diagram.name = f"{element.name} diagram"
        else:
            diagram.name = "New diagram"

        self.select_element(diagram)
        self.event_manager.handle(DiagramOpened(diagram))
        self.tree_view_rename_selected()

    @action(name="tree-view.create-package")
    @transactional
    def tree_view_create_package(self):
        assert self._namespace
        element = self._namespace.get_selected_element()
        package = self.element_factory.create(UML.Package)
        package.package = element

        if element:
            package.name = f"{element.name} package"
        else:
            package.name = "New model"

        self.select_element(package)
        self.tree_view_rename_selected()

    @action(name="tree-view.delete")
    @transactional
    def tree_view_delete(self):
        assert self._namespace
        element = self._namespace.get_selected_element()
        if isinstance(element, UML.Package):
            element.unlink()
        elif isinstance(element, UML.Diagram):
            m = Gtk.MessageDialog(
                None,
                Gtk.DialogFlags.MODAL,
                Gtk.MessageType.QUESTION,
                Gtk.ButtonsType.YES_NO,
                "Do you really want to delete diagram %s?\n\n"
                "This will possibly delete diagram items\n"
                "that are not shown in other diagrams." % (element.name or "<None>"),
            )
            if m.run() == Gtk.ResponseType.YES:
                for i in reversed(element.canvas.get_all_items()):
                    s = i.subject
                    if s and len(s.presentation) == 1:
                        s.unlink()
                    i.unlink()
                element.unlink()
            m.destroy()<|MERGE_RESOLUTION|>--- conflicted
+++ resolved
@@ -382,12 +382,8 @@
         for presentation in element.presentation:
             diagram = presentation.canvas.diagram
             menu_item = Gio.MenuItem.new(
-<<<<<<< HEAD
-                _('Show in "{diagram}"').format(diagram=diagram.name),
+                gettext('Show in "{diagram}"').format(diagram=diagram.name),
                 "tree-view.show-in-diagram",
-=======
-                gettext(f'Show in "{diagram.name}"'), "tree-view.show-in-diagram"
->>>>>>> 7940f987
             )
             menu_item.set_attribute_value("target", GLib.Variant.new_string(diagram.id))
             part.append_item(menu_item)
