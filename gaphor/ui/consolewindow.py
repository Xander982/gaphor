#!/usr/bin/env python

import logging
import os

<<<<<<< HEAD
from gi.repository import GLib, Gtk
=======
>>>>>>> 1ec3e5bf
from zope.interface import implementer

from gaphor.action import action, build_action_group
from gaphor.core import inject
from gaphor.misc import get_config_dir
from gaphor.interfaces import IActionProvider
from gaphor.misc.console import GTKInterpreterConsole
from gaphor.ui.interfaces import IUIComponent

log = logging.getLogger(__name__)


@implementer(IUIComponent, IActionProvider)
class ConsoleWindow(object):

    component_registry = inject("component_registry")
    main_window = inject("main_window")

    menu_xml = """
        <ui>
          <menubar name="mainwindow">
            <menu action="tools">
              <menuitem action="ConsoleWindow:open" />
            </menu>
          </menubar>
        </ui>
        """

    title = "Gaphor Console"
    size = (400, 400)
    placement = "floating"

    def __init__(self):
        self.action_group = build_action_group(self)
        self.window = None

    def load_console_py(self):
        """Load default script for console. Saves some repetitive typing."""

        console_py = os.path.join(get_config_dir(), "console.py")
        try:
            with open(console_py) as f:
                for line in f:
                    self.console.push(line)
        except IOError:
            log.info("No initiation script %s" % console_py)

    @action(name="ConsoleWindow:open", label="_Console")
    def open_console(self):
        if not self.window:
            self.open()
        else:
            self.window.set_property("has-focus", True)

    def open(self):
        self.construct()
        self.load_console_py()

    @action(name="ConsoleWindow:close", stock_id="gtk-close", accel="<Primary><Shift>w")
    def close(self, widget=None):
        self.window.destroy()
        self.window = None

    def construct(self):
        window = Gtk.Window.new(Gtk.WindowType.TOPLEVEL)
        window.set_transient_for(self.main_window.window)
        window.set_title(self.title)

        console = GTKInterpreterConsole(
            locals={"service": self.component_registry.get_service}
        )
        console.show()
        window.add(console)
        window.show()

        self.window = window

        window.connect("destroy", self.close)


# vim:sw=4:et:ai<|MERGE_RESOLUTION|>--- conflicted
+++ resolved
@@ -3,10 +3,7 @@
 import logging
 import os
 
-<<<<<<< HEAD
-from gi.repository import GLib, Gtk
-=======
->>>>>>> 1ec3e5bf
+from gi.repository import Gtk
 from zope.interface import implementer
 
 from gaphor.action import action, build_action_group
