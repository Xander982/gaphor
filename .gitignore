build
dist
gaphor/UML/uml2.py
gaphor/data
po/gaphor.pot
html
*.pyc
*.pyo
*.swp
*.egg
<<<<<<< HEAD
.eggs/
gaphor.egg-info/
tmp.gaphor

# Virtual env stuff
.gaphor/
venv
.vscode/
=======
.eggs
*.pyc
gaphor.egg-info/
tmp.gaphor
>>>>>>> ba245bf9
<|MERGE_RESOLUTION|>--- conflicted
+++ resolved
@@ -8,7 +8,6 @@
 *.pyo
 *.swp
 *.egg
-<<<<<<< HEAD
 .eggs/
 gaphor.egg-info/
 tmp.gaphor
@@ -17,9 +16,4 @@
 .gaphor/
 venv
 .vscode/
-=======
-.eggs
-*.pyc
-gaphor.egg-info/
-tmp.gaphor
->>>>>>> ba245bf9
+.python-version