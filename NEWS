--- conflicted
+++ resolved
@@ -2,20 +2,16 @@
 -----
 - New menu structure, according to the GNOME HIG
 - Dark theme support
-<<<<<<< HEAD
 - Convert docs to Markdown
 - Convert strings in to f-string format
 - Change Windows packaging to use PyInstaller
-=======
 - Fixes for Flatpak on Wayland
 - Macos package
-- Windows package
 - The Element Editor is now part of the main window
 - New render mechanism for diagram items
 - Code is (partly) statically checked by Mypy
 - Dropped Zope package dependencies
 - Many, many bug fixes
->>>>>>> ba9f0bfb
 
 1.0.2
 -----
